name: Deploy to AWS Lightsail

on:
  push:
    branches: [ "main" ]
  workflow_dispatch:

concurrency:
  group: deploy-${{ github.ref }}
  cancel-in-progress: true

jobs:
  deploy:
    name: Deploy mono-repo to single instance
    runs-on: ubuntu-latest

    steps:
      - name: Checkout repository (for future use)
        uses: actions/checkout@v4

<<<<<<< HEAD
      - name: Preflight SSH check (whoami/uname)
        uses: appleboy/ssh-action@v0.1.10
        with:
          host: ${{ secrets.LIGHTSAIL_HOST }}
          username: ${{ secrets.LIGHTSAIL_USERNAME }}
          key: ${{ secrets.LIGHTSAIL_SSH_KEY }}
          passphrase: ${{ secrets.LIGHTSAIL_SSH_PASSPHRASE }}
          # Port omitted to default to 22; set explicitly if you use a custom port
          script_stop: true
          script: |
            set -e
            whoami
            uname -a

=======
>>>>>>> 8888f34e
      - name: Deploy over SSH to Lightsail
        uses: appleboy/ssh-action@v0.1.10
        env:
          # Database
          DB_HOST: ${{ secrets.DB_HOST }}
          DB_USER: ${{ secrets.DB_USER }}
          DB_PASSWORD: ${{ secrets.DB_PASSWORD }}
          DB_NAME: ${{ secrets.DB_NAME }}
          DB_PORT: ${{ secrets.DB_PORT }}
          # App
          NODE_ENV: ${{ secrets.NODE_ENV }}
          JWT_SECRET: ${{ secrets.JWT_SECRET }}
          EMAIL_LINK_SECRET: ${{ secrets.EMAIL_LINK_SECRET }}
          FRONTEND_URL: ${{ secrets.FRONTEND_URL }}
          APP_ORIGIN: ${{ secrets.APP_ORIGIN }}
          NEXT_PUBLIC_API_URL: ${{ secrets.NEXT_PUBLIC_API_URL }}
          # Stripe
          STRIPE_SECRET_KEY: ${{ secrets.STRIPE_SECRET_KEY }}
          STRIPE_PUBLISHABLE_KEY: ${{ secrets.STRIPE_PUBLISHABLE_KEY }}
          STRIPE_WEBHOOK_SECRET: ${{ secrets.STRIPE_WEBHOOK_SECRET }}
          STRIPE_CONNECT_WEBHOOK_SECRET: ${{ secrets.STRIPE_CONNECT_WEBHOOK_SECRET }}
          # AWS
          AWS_REGION: ${{ secrets.AWS_REGION }}
          AWS_ACCESS_KEY_ID: ${{ secrets.AWS_ACCESS_KEY_ID }}
          AWS_SECRET_ACCESS_KEY: ${{ secrets.AWS_SECRET_ACCESS_KEY }}
          SLIPTAIL_MAIL_FROM: ${{ secrets.SLIPTAIL_MAIL_FROM }}
        with:
          host: ${{ secrets.LIGHTSAIL_HOST }}
          username: ${{ secrets.LIGHTSAIL_USERNAME }}
          key: ${{ secrets.LIGHTSAIL_SSH_KEY }}
<<<<<<< HEAD
          # Port omitted to default to 22; set explicitly if you use a custom port
=======
          # Port omitted to default to 22; change here if you use a custom SSH port
>>>>>>> 8888f34e
          script_stop: true
          envs: >-
            DB_HOST,DB_USER,DB_PASSWORD,DB_NAME,DB_PORT,
            NODE_ENV,JWT_SECRET,EMAIL_LINK_SECRET,FRONTEND_URL,APP_ORIGIN,NEXT_PUBLIC_API_URL,
            STRIPE_SECRET_KEY,STRIPE_PUBLISHABLE_KEY,STRIPE_WEBHOOK_SECRET,STRIPE_CONNECT_WEBHOOK_SECRET,
            AWS_REGION,AWS_ACCESS_KEY_ID,AWS_SECRET_ACCESS_KEY,SLIPTAIL_MAIL_FROM
          script: |
            set -euo pipefail

            REPO_URL="https://github.com/Ctrost17/Sliptail.git"
            REPO_DIR="/opt/sliptail"
<<<<<<< HEAD

            echo "==> Ensure repo directory exists"
            sudo mkdir -p "$REPO_DIR"

=======

            echo "==> Ensure repo directory exists"
            sudo mkdir -p "$REPO_DIR"

>>>>>>> 8888f34e
            echo "==> Clone or update repository"
            if [ ! -d "$REPO_DIR/.git" ]; then
              cd "$REPO_DIR"
              sudo git clone "$REPO_URL" .
              sudo chown -R "$USER":"$USER" .
            else
              cd "$REPO_DIR"
              git fetch origin
              git reset --hard origin/main
              git clean -fd
            fi

            echo "==> Write backend .env.production from GitHub secrets"
            cd "$REPO_DIR/sliptail-backend"
            cat > .env.production << EOF
            NODE_ENV=${NODE_ENV:-production}
            PORT=5000

            # Database
            DB_HOST=${DB_HOST}
            DB_USER=${DB_USER}
            DB_PASSWORD=${DB_PASSWORD}
            DB_NAME=${DB_NAME}
            DB_PORT=${DB_PORT:-5432}

            # Secrets
            JWT_SECRET=${JWT_SECRET}
            EMAIL_LINK_SECRET=${EMAIL_LINK_SECRET}

            # URLs
            FRONTEND_URL=${FRONTEND_URL}
            APP_ORIGIN=${APP_ORIGIN}

            # Stripe
            STRIPE_SECRET_KEY=${STRIPE_SECRET_KEY}
            STRIPE_PUBLISHABLE_KEY=${STRIPE_PUBLISHABLE_KEY}

            # AWS SES
            AWS_REGION=${AWS_REGION}
            AWS_ACCESS_KEY_ID=${AWS_ACCESS_KEY_ID}
            AWS_SECRET_ACCESS_KEY=${AWS_SECRET_ACCESS_KEY}
            SLIPTAIL_MAIL_FROM=${SLIPTAIL_MAIL_FROM}

            # Cron
            ENABLE_CRON=1
            EOF

            # Append optional webhook secrets if provided
            if [ -n "${STRIPE_WEBHOOK_SECRET:-}" ]; then
              echo "STRIPE_WEBHOOK_SECRET=${STRIPE_WEBHOOK_SECRET}" >> .env.production
            fi
            if [ -n "${STRIPE_CONNECT_WEBHOOK_SECRET:-}" ]; then
              echo "STRIPE_CONNECT_WEBHOOK_SECRET=${STRIPE_CONNECT_WEBHOOK_SECRET}" >> .env.production
            fi

            echo "==> Write frontend .env.production from GitHub secrets"
            cd "$REPO_DIR/sliptail-frontend"
            cat > .env.production << EOF
            NEXT_PUBLIC_API_URL=${NEXT_PUBLIC_API_URL}
            EOF

            echo "==> Run deployment script"
            cd "$REPO_DIR"
            chmod +x deploy.sh
            sudo bash ./deploy.sh

            echo "==> Deployment finished"<|MERGE_RESOLUTION|>--- conflicted
+++ resolved
@@ -18,23 +18,6 @@
       - name: Checkout repository (for future use)
         uses: actions/checkout@v4
 
-<<<<<<< HEAD
-      - name: Preflight SSH check (whoami/uname)
-        uses: appleboy/ssh-action@v0.1.10
-        with:
-          host: ${{ secrets.LIGHTSAIL_HOST }}
-          username: ${{ secrets.LIGHTSAIL_USERNAME }}
-          key: ${{ secrets.LIGHTSAIL_SSH_KEY }}
-          passphrase: ${{ secrets.LIGHTSAIL_SSH_PASSPHRASE }}
-          # Port omitted to default to 22; set explicitly if you use a custom port
-          script_stop: true
-          script: |
-            set -e
-            whoami
-            uname -a
-
-=======
->>>>>>> 8888f34e
       - name: Deploy over SSH to Lightsail
         uses: appleboy/ssh-action@v0.1.10
         env:
@@ -65,11 +48,49 @@
           host: ${{ secrets.LIGHTSAIL_HOST }}
           username: ${{ secrets.LIGHTSAIL_USERNAME }}
           key: ${{ secrets.LIGHTSAIL_SSH_KEY }}
-<<<<<<< HEAD
+          # Port omitted to default to 22; change here if you use a custom SSH port
+          script_stop: true
+          envs: >-
+            DB_HOST,DB_USER,DB_PASSWORD,DB_NAME,DB_PORT,
+            NODE_ENV,JWT_SECRET,EMAIL_LINK_SECRET,FRONTEND_URL,APP_ORIGIN,NEXT_PUBLIC_API_URL,
+            STRIPE_SECRET_KEY,STRIPE_PUBLISHABLE_KEY,STRIPE_WEBHOOK_SECRET,STRIPE_CONNECT_WEBHOOK_SECRET,
+            AWS_REGION,AWS_ACCESS_KEY_ID,AWS_SECRET_ACCESS_KEY,SLIPTAIL_MAIL_FROM
+          script: |
+            set -e
+            whoami
+            uname -a
+
+      - name: Deploy over SSH to Lightsail
+        uses: appleboy/ssh-action@v0.1.10
+        env:
+          # Database
+          DB_HOST: ${{ secrets.DB_HOST }}
+          DB_USER: ${{ secrets.DB_USER }}
+          DB_PASSWORD: ${{ secrets.DB_PASSWORD }}
+          DB_NAME: ${{ secrets.DB_NAME }}
+          DB_PORT: ${{ secrets.DB_PORT }}
+          # App
+          NODE_ENV: ${{ secrets.NODE_ENV }}
+          JWT_SECRET: ${{ secrets.JWT_SECRET }}
+          EMAIL_LINK_SECRET: ${{ secrets.EMAIL_LINK_SECRET }}
+          FRONTEND_URL: ${{ secrets.FRONTEND_URL }}
+          APP_ORIGIN: ${{ secrets.APP_ORIGIN }}
+          NEXT_PUBLIC_API_URL: ${{ secrets.NEXT_PUBLIC_API_URL }}
+          # Stripe
+          STRIPE_SECRET_KEY: ${{ secrets.STRIPE_SECRET_KEY }}
+          STRIPE_PUBLISHABLE_KEY: ${{ secrets.STRIPE_PUBLISHABLE_KEY }}
+          STRIPE_WEBHOOK_SECRET: ${{ secrets.STRIPE_WEBHOOK_SECRET }}
+          STRIPE_CONNECT_WEBHOOK_SECRET: ${{ secrets.STRIPE_CONNECT_WEBHOOK_SECRET }}
+          # AWS
+          AWS_REGION: ${{ secrets.AWS_REGION }}
+          AWS_ACCESS_KEY_ID: ${{ secrets.AWS_ACCESS_KEY_ID }}
+          AWS_SECRET_ACCESS_KEY: ${{ secrets.AWS_SECRET_ACCESS_KEY }}
+          SLIPTAIL_MAIL_FROM: ${{ secrets.SLIPTAIL_MAIL_FROM }}
+        with:
+          host: ${{ secrets.LIGHTSAIL_HOST }}
+          username: ${{ secrets.LIGHTSAIL_USERNAME }}
+          key: ${{ secrets.LIGHTSAIL_SSH_KEY }}
           # Port omitted to default to 22; set explicitly if you use a custom port
-=======
-          # Port omitted to default to 22; change here if you use a custom SSH port
->>>>>>> 8888f34e
           script_stop: true
           envs: >-
             DB_HOST,DB_USER,DB_PASSWORD,DB_NAME,DB_PORT,
@@ -81,17 +102,10 @@
 
             REPO_URL="https://github.com/Ctrost17/Sliptail.git"
             REPO_DIR="/opt/sliptail"
-<<<<<<< HEAD
 
             echo "==> Ensure repo directory exists"
             sudo mkdir -p "$REPO_DIR"
 
-=======
-
-            echo "==> Ensure repo directory exists"
-            sudo mkdir -p "$REPO_DIR"
-
->>>>>>> 8888f34e
             echo "==> Clone or update repository"
             if [ ! -d "$REPO_DIR/.git" ]; then
               cd "$REPO_DIR"
